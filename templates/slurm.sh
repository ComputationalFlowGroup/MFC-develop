#!/usr/bin/env bash
#>
#>           - SLURM Batch File Template -             
#>
#> This file is part of the ./mfc.sh run subsystem.
#> For more information, please consult the README.
#> 
#> - You are invited to modify this file to suit your
#>   needs, in order to get MFC running properly on
#>   your system.
#>
#> - Lines that begin with "#>" are ignored and won't
#>   figure in the final batch script, not even as a
#>   comment.
#>
#> - Statements of the form `${expression}` are string-
#>   -replaced by mfc.sh run to provide runtime parameters,
#>   most notably execution options. They reference the
#>   variables in the same format as those under the "run"
#>   section of [mfc.user.yaml](mfc.user.yaml), replacing
#>   "-" for "_". You can perform therein any Python operation
#>   recognized by the built-in `expr()` function.
#>
#> - Statements of the form {MFC::expression} tell MFC
#>   where to place the common code, across all batch
#>   files that is required to run MFC. They are not 
#>   intended to be modified by users.
#>
#SBATCH --job-name="{name}"
#SBATCH --nodes={nodes}
#SBATCH --ntasks-per-node={cpus_per_node}
#SBATCH --cpus-per-task=1
#SBATCH --time={walltime}
#SBATCH --partition="{partition}"
#SBATCH --output="{name}.out"
#SBATCH --account="{account}"
#SBATCH --error="{name}.err"
#SBATCH --mail-user="{email}"
#SBATCH --export=ALL
#SBATCH --mail-type="BEGIN, END, FAIL"
#>
#> Note: The following options aren't enabled by default.
#>       They serve as a guide to users that wish to pass
#>       more options to the batch system.
#>
#> #SBATCH --mem=...
#> #SBATCH --gpus=v100-16:{gpus_per_node*nodes}
#>


#> 
#> Note: If your system requires you to load environment
#>       modules inside of your batch script, please load
#>       them below.
#> 

module load mpi/openmpi_4.1.1_gcc_10.2_slurm20
module load gcc/10.2
#>
#> Note: The MFC prologue sets up the environment required
#>       prior to execution.
#>
{MFC::PROLOGUE}

#>
#> Note: This MPI executable might not be well supported
#>       on your system - if at all. {MFC::BIN} refers to
#>       the path the MFC executable.
#>
<<<<<<< HEAD
mpirun \
     "{MFC::BIN}"
#     -p "{partition}"                  \
=======
srun                                   \
     --nodes={nodes}                   \
     --ntasks-per-node {cpus_per_node} \
     "{MFC::BIN}"
#>
#> srun --mpi=pmix   \
#>      "{MFC::BIN}"
#>
#> mpirun                           \
#>        -np {cpus_per_node*nodes} \
#>        "{MFC::BIN}"
#>
>>>>>>> 29227dc5

{MFC::EPILOGUE}
#>
#> Note: Lines after the MFC Epilogue will not be executed.
#><|MERGE_RESOLUTION|>--- conflicted
+++ resolved
@@ -67,11 +67,6 @@
 #>       on your system - if at all. {MFC::BIN} refers to
 #>       the path the MFC executable.
 #>
-<<<<<<< HEAD
-mpirun \
-     "{MFC::BIN}"
-#     -p "{partition}"                  \
-=======
 srun                                   \
      --nodes={nodes}                   \
      --ntasks-per-node {cpus_per_node} \
@@ -84,7 +79,6 @@
 #>        -np {cpus_per_node*nodes} \
 #>        "{MFC::BIN}"
 #>
->>>>>>> 29227dc5
 
 {MFC::EPILOGUE}
 #>
