--- conflicted
+++ resolved
@@ -89,19 +89,11 @@
     !> @{
     integer,         parameter :: newton_iter       = 50        
     !< p_relaxk \alpha iter,                set to 25
-<<<<<<< HEAD
-    real(kind(0d0)), parameter :: pknewton_eps      = 1.d-16
-    !< p_relaxk \alpha threshold,           set to 1e-15
-    real(kind(0d0)), parameter :: ptsatnewton_eps   = 1.d-12
-    !< saturation temperature tol,          set to 1e-10
-    real(kind(0d0)), parameter :: ptgnewton_eps     = 1.d-10
-=======
     real(kind(0d0)), parameter :: pknewton_eps      = 1.d-15
     !< p_relaxk \alpha threshold,           set to 1e-15
     real(kind(0d0)), parameter :: ptsatnewton_eps   = 1.d-10
     !< saturation temperature tol,          set to 1e-10
     real(kind(0d0)), parameter :: ptgnewton_eps     = 1.d-8
->>>>>>> b304378a
     !< saturation ptg tolerance,            set to 1.d-10
     real(kind(0d0)), parameter :: pres_crith        = 22.06d6   
     !< critical water pressure              set to 22.06d6
@@ -636,15 +628,9 @@
                 do k = 0, n
                     do l = 0, p
                         ! numerical correction of the volume fractions
-<<<<<<< HEAD
                         !if (mpp_lim) then
                         !    call s_mixture_volume_fraction_correction(q_cons_vf, j, k, l )
                         !end if
-=======
-                        if (mpp_lim) then
-                            call s_mixture_volume_fraction_correction(q_cons_vf, j, k, l )
-                        end if
->>>>>>> b304378a
                         ! p relaxation==============================================
                         relax = .true.
                         do i = 1, num_fluids
@@ -669,19 +655,11 @@
                                  q_cons_vf(i+cont_idx%beg-1)%sf(j,k,l) / rho_k_s(i)
                            end do
                         end if
-<<<<<<< HEAD
                         !call s_mixture_total_energy_correction(q_cons_vf, j, k, l )
                         ! pt relaxation==============================================
                         !if (mpp_lim) then
                         !    call s_mixture_volume_fraction_correction(q_cons_vf, j, k, l )
                         !end if
-=======
-                        call s_mixture_total_energy_correction(q_cons_vf, j, k, l )
-                        ! pt relaxation==============================================
-                        if (mpp_lim) then
-                            call s_mixture_volume_fraction_correction(q_cons_vf, j, k, l )
-                        end if
->>>>>>> b304378a
                         relax = .false.
                         rhoe = 0.d0
                         do i = 1, num_fluids
@@ -760,57 +738,41 @@
                             call s_compute_p_relax_k(rho_k_s,pres_k_init,q_cons_vf,j,k,l)
                             ! cell update of the volume fraction
                             do i = 1, num_fluids
-                              if (q_cons_vf(i+adv_idx%beg-1)%sf(j,k,l) .gt. palpha_eps) &
+                              !if (q_cons_vf(i+adv_idx%beg-1)%sf(j,k,l) .gt. palpha_eps) &
                               !if ((q_cons_vf(i+adv_idx%beg-1)%sf(j,k,l) .lt. 1.d0-palpha_eps) .and. & 
                               !    (q_cons_vf(i+adv_idx%beg-1)%sf(j,k,l) .gt. palpha_eps)) &
                                     q_cons_vf(i+adv_idx%beg-1)%sf(j,k,l) = & 
                                     q_cons_vf(i+cont_idx%beg-1)%sf(j,k,l) / rho_k_s(i)
                             end do
                         end if
-<<<<<<< HEAD
                         !call s_mixture_total_energy_correction(q_cons_vf, j, k, l )
-=======
-                        call s_mixture_total_energy_correction(q_cons_vf, j, k, l )
->>>>>>> b304378a
                         ! pt relaxation==============================================
                         !if (mpp_lim) then
                         !    call s_mixture_volume_fraction_correction(q_cons_vf, j, k, l )
                         !end if
-<<<<<<< HEAD
-=======
-                        rhoeq = 0.d0
->>>>>>> b304378a
                         relax = .true.
+                        rhoeq = 0.d0; bsum = 0.d0; rcv  = 0.d0; dyn_pres = 0.d0
                         do i = 1, num_fluids
                             if (q_cons_vf(i+adv_idx%beg-1)%sf(j,k,l) .gt. (1.d0-palpha_eps)) relax = .false.
                             !if ((q_cons_vf(i+adv_idx%beg-1)%sf(j,k,l) .lt. 1.d0-palpha_eps) .and. & 
                             !    (q_cons_vf(i+adv_idx%beg-1)%sf(j,k,l) .gt. palpha_eps)) relax = .true.
                         end do
                         if (relax) then
-<<<<<<< HEAD
                             call s_convert_to_mixture_variables( q_cons_vf, rho, &
                                                              gamma, pi_inf,  &
                                                              re, we, j, k, l )
-                            rhoeq = 0.d0; bsum = 0.d0; rcv  = 0.d0; 
                             do i = 1, num_fluids
                                rhoeq = rhoeq + q_cons_vf(i+internalenergies_idx%beg-1)%sf(j,k,l) &
                                            - q_cons_vf(i+cont_idx%beg-1)%sf(j,k,l)*fluid_pp(i)%qv
                                bsum = bsum + q_cons_vf(i+adv_idx%beg-1)%sf(j,k,l)*pres_inf(i)
                                rcv = rcv + q_cons_vf(i+cont_idx%beg-1)%sf(j,k,l)*fluid_pp(i)%cv
                             end do                   
-                            dyn_pres = 0.d0
                             do i = mom_idx%beg, mom_idx%end
                                  dyn_pres = dyn_pres + 5d-1*q_cons_vf(i)%sf(j,k,l) * & 
                                  q_cons_vf(i)%sf(j,k,l) / max(rho,sgm_eps)
                             end do
                             pres_relax = (q_cons_vf(e_idx)%sf(j,k,l) - dyn_pres - pi_inf)/gamma
                             trelax = gamma*(pres_relax+bsum)/rcv
-=======
-                            do i = 1, num_fluids
-                               rhoeq = rhoeq + q_cons_vf(i+internalenergies_idx%beg-1)%sf(j,k,l) &
-                                           - q_cons_vf(i+cont_idx%beg-1)%sf(j,k,l)*fluid_pp(i)%qv
-                            end do                   
->>>>>>> b304378a
                             call s_compute_pt_relax_k(pres_relax,trelax,rhoeq,q_cons_vf,j,k,l)
                             do i = 1, num_fluids
                                 q_cons_vf(i+adv_idx%beg-1)%sf(j,k,l) = & 
@@ -818,23 +780,13 @@
                                 *fluid_pp(i)%cv*trelax/(pres_relax+pres_inf(i))
                             end do
                         end if
-<<<<<<< HEAD
                         !call s_mixture_total_energy_correction(q_cons_vf, j, k, l )
-=======
-                        call s_mixture_total_energy_correction(q_cons_vf, j, k, l )
->>>>>>> b304378a
                         ! checking if ptg relaxation is needed  =====================
                         !if (mpp_lim) then
                         !    call s_mixture_volume_fraction_correction(q_cons_vf, j, k, l )
                         !end if
-<<<<<<< HEAD
-=======
                         rhoe = 0.d0; bsum = 0.d0; rcv  = 0.d0; dyn_pres = 0.d0
->>>>>>> b304378a
                         relax = .false.
-                        !if (mpp_lim) then
-                        !    call s_mixture_volume_fraction_correction(q_cons_vf, j, k, l )
-                        !end if
                         if ((q_cons_vf(adv_idx%beg)%sf(j,k,l) .gt. ptgalpha_eps) .and. &
                             (q_cons_vf(adv_idx%beg)%sf(j,k,l) .lt. 1.d0-ptgalpha_eps)) relax = .true.
                         !if ((q_cons_vf(adv_idx%beg)%sf(j,k,l) .gt. ptgalpha_eps) .and. &
@@ -842,36 +794,20 @@
                         !    (q_cons_vf(adv_idx%beg+1)%sf(j,k,l) .gt. ptgalpha_eps) .and. & 
                         !    (q_cons_vf(adv_idx%beg+1)%sf(j,k,l) .lt. 1.d0-ptgalpha_eps) ) relax = .true.
                         if (relax) then
-<<<<<<< HEAD
                            call s_convert_to_mixture_variables( q_cons_vf, rho, &
                                                                 gamma, pi_inf,  &
                                                                 re, we, j, k, l )
-                           rhoe = 0.d0
                            do i = 1, num_fluids
                                rhoe = rhoe + q_cons_vf(i+internalenergies_idx%beg-1)%sf(j,k,l) 
                                !bsum = bsum + q_cons_vf(i+adv_idx%beg-1)%sf(j,k,l)*pres_inf(i)
                                !rcv = rcv + q_cons_vf(i+cont_idx%beg-1)%sf(j,k,l)*fluid_pp(i)%cv
-=======
-                           !call s_convert_to_mixture_variables( q_cons_vf, rho, &
-                           !                                     gamma, pi_inf,  &
-                           !                                     re, we, j, k, l )
-                           do i = 1, num_fluids
-                               rhoe = rhoe + q_cons_vf(i+internalenergies_idx%beg-1)%sf(j,k,l) 
-                               bsum = bsum + q_cons_vf(i+adv_idx%beg-1)%sf(j,k,l)*pres_inf(i)
-                               rcv = rcv + q_cons_vf(i+cont_idx%beg-1)%sf(j,k,l)*fluid_pp(i)%cv
->>>>>>> b304378a
                            end do                   
                            !do i = mom_idx%beg, mom_idx%end
                            !   dyn_pres = dyn_pres + 5d-1*q_cons_vf(i)%sf(j,k,l) * & 
                            !   q_cons_vf(i)%sf(j,k,l) / max(rho,sgm_eps)
                            !end do
-<<<<<<< HEAD
                            pres_relax = (q_cons_vf(e_idx)%sf(j,k,l) - dyn_pres - pi_inf)/gamma
                            !pres_relax = (rhoe - pi_inf)/gamma
-=======
-                           !pres_relax = (q_cons_vf(e_idx)%sf(j,k,l) - dyn_pres - pi_inf)/gamma
-                           pres_relax = (rhoe - pi_inf)/gamma
->>>>>>> b304378a
                            tmix = gamma*(pres_relax+bsum)/rcv
                            if(pres_relax .lt. pres_crith .and. pres_relax .gt. pres_critl .and. tmix .lt. t_crit) then
                              tsat = f_tsat(pres_relax)
@@ -899,18 +835,11 @@
                                    (fluid_pp(2)%cv*trelax)
                             ! calculate vapor and liquid volume fractions
                             a1 = (rho-rho2)/(rho1-rho2)
-<<<<<<< HEAD
                             !a2 = 1.d0 - a1 - q_cons_vf(2+adv_idx%beg)%sf(j,k,l)
                             a2 = 1.d0 - a1
                             do i = 2, num_fluids-1
                                a2 = a2 - q_cons_vf(i+adv_idx%beg)%sf(j,k,l)
                             end do
-=======
-                            a2 = 1.d0 - a1 - q_cons_vf(2+adv_idx%beg)%sf(j,k,l)
-                            !do i = 2, num_fluids-1
-                            !   a2 = a2 - q_cons_vf(i+adv_idx%beg)%sf(j,k,l)
-                            !end do
->>>>>>> b304378a
                             ! cell update of the volume fraction
                             q_cons_vf(cont_idx%beg)%sf(j,k,l)   = rho1*a1
                             q_cons_vf(1+cont_idx%beg)%sf(j,k,l) = rho2*a2
@@ -1270,12 +1199,8 @@
             real(kind(0d0))                ::  fl, fh, pstarl, pstarh
             integer :: iter                !< generic loop iterators
             ! computing the bracket of the root solution
-<<<<<<< HEAD
             !call s_compute_ptg_bracket(pstara,pstarb,pstar,rho0,e0)
             pstara = 0.01d0*pstar; pstarb = 100.d0*pstar
-=======
-            call s_compute_ptg_bracket(pstara,pstarb,pstar,rho0,e0)
->>>>>>> b304378a
             ! computing f at lower and higher end of the bracket
             call s_compute_ptg_fdf(fl,dfdp,pstara,dtstar,rho0,e0)
             call s_compute_ptg_fdf(fh,dfdp,pstarb,dtstar,rho0,e0)
@@ -1541,12 +1466,8 @@
             !!       iteration procedure, a-d, and iteration variables, f and df
             !> @{
             type(scalar_field), dimension(sys_size), intent(in)  :: q_cons_vf
-<<<<<<< HEAD
             real(kind(0d0)), intent(inout)                       :: pstar
             real(kind(0d0)), intent(out)                         :: tstar
-=======
-            real(kind(0d0)), intent(out)                         :: pstar, tstar
->>>>>>> b304378a
             real(kind(0d0)), intent(in)                          :: rhoe
             real(kind(0d0))                                      :: pstara, pstarb
             real(kind(0d0))                                      :: delta, delta_old, fp, dfdp
@@ -1554,12 +1475,8 @@
             integer, intent(in)                                  :: j, k, l
             integer :: iter                !< generic loop iterators
             ! computing the bracket of the root solution
-<<<<<<< HEAD
             !call s_compute_ptk_bracket(pstara,pstarb,rhoe,q_cons_vf,j,k,l)
             pstara = 0.01d0*pstar; pstarb = 100.d0*pstar
-=======
-            call s_compute_ptk_bracket(pstara,pstarb,rhoe,q_cons_vf,j,k,l)
->>>>>>> b304378a
             ! computing f at lower and higher end of the bracket
             call s_compute_ptk_fdf(fl,dfdp,pstara,tstar,rhoe,q_cons_vf,j,k,l)
             call s_compute_ptk_fdf(fh,dfdp,pstarb,tstar,rhoe,q_cons_vf,j,k,l)
