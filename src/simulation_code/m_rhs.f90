--- conflicted
+++ resolved
@@ -538,16 +538,13 @@
             ix, iy, iz)
         call nvtxEndRange
 
-<<<<<<< HEAD
         !$ acc update device(q_prim_qp%vf(i)%sf)
 
         if (t_step == t_step_stop) return
 
         i = 1 !Coordinate Index
 
-=======
         call nvtxStartRange("RHS-WENO")
->>>>>>> 4d77ec94
         call s_reconstruct_cell_boundary_values( &
             q_prim_qp%vf(iv%beg:iv%end), &
             qL_prim_ndqp(i), qR_prim_ndqp(i), i)
