!>
!! @file m_time_steppers.f90
!! @brief Contains module m_time_steppers

!> @brief The following module features a variety of time-stepping schemes.
!!              Currently, it includes the following Runge-Kutta (RK) algorithms:
!!                   1) 1st Order TVD RK
!!                   2) 2nd Order TVD RK
!!                   3) 3rd Order TVD RK
!!                   4) 4th Order RK
!!                   5) 5th Order RK
!!              where TVD designates a total-variation-diminishing time-stepper.
MODULE m_time_steppers
    
    
    ! Dependencies =============================================================
    USE m_derived_types        !< Definitions of the derived types
    
    USE m_global_parameters    !< Definitions of the global parameters
    
    USE m_fftw                 !< Module for FFTW functions
    
    USE m_rhs                  !< Right-hand-side (RHS) evaluation procedures
    
    USE m_data_output          !< Run-time info & solution data output procedures

    USE m_bubbles              !< Bubble dynamics routines

    USE m_phase_change         !< Phase change relaxation algorithms

    USE m_mpi_proxy            !< Message passing interface (MPI) module proxy
    ! ==========================================================================
    
    
    IMPLICIT NONE
    
    

    TYPE(vector_field), ALLOCATABLE, DIMENSION(:) :: q_cons_ts !<
    !! Cell-average conservative variables at each time-stage (TS)
    
    TYPE(scalar_field), PRIVATE, ALLOCATABLE, DIMENSION(:) :: q_prim_vf !<
    !! Cell-average primitive variables at the current time-stage
    

    TYPE(scalar_field), ALLOCATABLE, DIMENSION(:) :: rhs_vf !<
    !! Cell-average RHS variables at the current time-stage
    

    TYPE(vector_field), ALLOCATABLE, DIMENSION(:) :: q_prim_ts !<
    !! Cell-average primitive variables at consecutive TIMESTEPS


    INTEGER, PRIVATE :: num_ts !<
    !! Number of time stages in the time-stepping scheme
    
    
    CONTAINS
        
        
        
        !> The computation of parameters, the allocation of memory,
        !!      the association of pointers and/or the execution of any
        !!      other procedures that are necessary to setup the module.
        SUBROUTINE s_initialize_time_steppers_module() ! -----------------------
           
            

            TYPE(bounds_info) :: ix,iy,iz !<
            !! Indical bounds in the x-, y- and z-directions
            

            INTEGER :: i,j !< Generic loop iterators
            
            
            ! Setting number of time-stages for selected time-stepping scheme
            IF(time_stepper == 1) THEN
                num_ts = 1
            ELSEIF(ANY(time_stepper == (/2,3/))) THEN
                num_ts = 2
            ELSEIF(time_stepper == 4) THEN
                num_ts = 3
            ELSE
                num_ts = 6
            END IF
            
            
            ! Setting the indical bounds in the x-, y- and z-directions
            ix%beg = -buff_size; ix%end = m + buff_size
            
            IF(n > 0) THEN
                
                iy%beg = -buff_size; iy%end = n + buff_size
                
                IF(p > 0) THEN
                    iz%beg = -buff_size; iz%end = p + buff_size
                ELSE
                    iz%beg = 0; iz%end = 0
                END IF
                
            ELSE
                
                iy%beg = 0; iy%end = 0
                iz%beg = 0; iz%end = 0
                
            END IF
            
            
            ! Allocating the cell-average conservative variables
            ALLOCATE(q_cons_ts(1:num_ts))
            
            DO i = 1, num_ts
                ALLOCATE(q_cons_ts(i)%vf(1:sys_size))
            END DO
            
            DO i = 1, num_ts
                DO j = 1, sys_size
                    ALLOCATE(q_cons_ts(i)%vf(j)%sf( ix%beg:ix%end, &
                                                    iy%beg:iy%end, &
                                                    iz%beg:iz%end ))
                END DO
            END DO
            
            
            ! Allocating the cell-average primitive ts variables
            IF (ANY(com_wrt) .OR. ANY(cb_wrt) .OR. probe_wrt) THEN
                ALLOCATE(q_prim_ts(0:3))

                DO i = 0, 3
                    ALLOCATE(q_prim_ts(i)%vf(1:sys_size))
                END DO

                DO i = 0, 3
                    DO j = 1, sys_size
                        ALLOCATE(q_prim_ts(i)%vf(j)%sf( ix%beg:ix%end, &
                                        iy%beg:iy%end, &
                                        iz%beg:iz%end ))
                    END DO
                END DO
            END IF


            ! Allocating the cell-average primitive variables
            ALLOCATE(q_prim_vf(1:sys_size))
            
            DO i = mom_idx%beg, E_idx
                ALLOCATE(q_prim_vf(i)%sf( ix%beg:ix%end, &
                                          iy%beg:iy%end, &
                                          iz%beg:iz%end ))
            END DO

            IF (bubbles) THEN
                DO i = bub_idx%beg,bub_idx%end
                    ALLOCATE(q_prim_vf(i)%sf( ix%beg:ix%end, &
                                          iy%beg:iy%end, &
                                          iz%beg:iz%end ))
                END DO
            END IF

            IF (hypoelasticity) THEN
                DO i = stress_idx%beg, stress_idx%end
                    ALLOCATE(q_prim_vf(i)%sf( ix%beg:ix%end, &
                                              iy%beg:iy%end, &
                                              iz%beg:iz%end ))
                END DO
            END IF

            IF (model_eqns == 3) THEN
                DO i = internalEnergies_idx%beg, internalEnergies_idx%end
                    ALLOCATE(q_prim_vf(i)%sf( ix%beg:ix%end, &
                                              iy%beg:iy%end, &
                                              iz%beg:iz%end ))
                END DO
            END IF
            
            
            ! Allocating the cell-average RHS variables
            ALLOCATE(rhs_vf(1:sys_size))
            
            DO i = 1, sys_size
                ALLOCATE(rhs_vf(i)%sf(0:m,0:n,0:p))
            END DO
            
            
            ! Opening and writing the header of the run-time information file
            IF(proc_rank == 0 .AND. run_time_info) THEN
                CALL s_open_run_time_information_file()
            END IF

        END SUBROUTINE s_initialize_time_steppers_module ! ---------------------
        
        
        
        
        
        !> 1st order TVD RK time-stepping algorithm
        !! @param t_step Current time step
        SUBROUTINE s_1st_order_tvd_rk(t_step) ! --------------------------------

            INTEGER, INTENT(IN) :: t_step
            
            INTEGER :: i !< Generic loop iterator
           
            ! Stage 1 of 1 =====================================================
            DO i = 1, cont_idx%end
                q_prim_vf(i)%sf => q_cons_ts(1)%vf(i)%sf
            END DO

            IF (adv_alphan) THEN
                DO i = adv_idx%beg, adv_idx%end
                        q_prim_vf(i)%sf => q_cons_ts(1)%vf(i)%sf
                END DO
            ELSE 
                DO i = adv_idx%beg, sys_size
                    q_prim_vf(i)%sf => q_cons_ts(1)%vf(i)%sf
                END DO
            END IF

            CALL s_compute_rhs(q_cons_ts(1)%vf, q_prim_vf, rhs_vf, t_step)
            IF (DEBUG) PRINT*, 'got rhs'

            IF(run_time_info) THEN
                CALL s_write_run_time_information(q_prim_vf, t_step)
            END IF
            IF (DEBUG) print*, 'wrote runtime info'

            IF (ANY(com_wrt) .OR. ANY(cb_wrt) .OR. probe_wrt) THEN
                CALL s_time_step_cycling(t_step)
            END IF
           
            
            IF(t_step == t_step_stop) RETURN
           
            DO i = 1, sys_size
                q_cons_ts(1)%vf(i)%sf(0:m,0:n,0:p) = &
                               q_cons_ts(1)%vf(i)%sf(0:m,0:n,0:p) &
                             + dt*rhs_vf(i)%sf
            END DO


            IF (grid_geometry == 3) CALL s_apply_fourier_filter(q_cons_ts(1)%vf)
            IF (model_eqns == 3) CALL s_infinite_p_relaxation(q_cons_ts(1)%vf)
            
            DO i = 1, cont_idx%end
                q_prim_vf(i)%sf => NULL()
            END DO
           
            IF (adv_alphan) THEN
                DO i = adv_idx%beg, adv_idx%end
                    q_prim_vf(i)%sf => NULL()
                END DO
            ELSE
                DO i = adv_idx%beg, sys_size ! adv_idx%end
                    q_prim_vf(i)%sf => NULL()
                END DO 
            END IF
            ! ==================================================================
           
        END SUBROUTINE s_1st_order_tvd_rk ! ------------------------------------
        
        
        
        
        !> 2nd order TVD RK time-stepping algorithm
        !! @param t_step Current time-step
        SUBROUTINE s_2nd_order_tvd_rk(t_step) ! --------------------------------

            INTEGER, INTENT(IN) :: t_step
            
            INTEGER :: i !< Generic loop iterator
            
            
            ! Stage 1 of 2 =====================================================
            DO i = 1, cont_idx%end
                q_prim_vf(i)%sf => q_cons_ts(1)%vf(i)%sf
            END DO
            
            DO i = adv_idx%beg, adv_idx%end
                q_prim_vf(i)%sf => q_cons_ts(1)%vf(i)%sf
            END DO
            
            CALL s_compute_rhs(q_cons_ts(1)%vf, q_prim_vf, rhs_vf, t_step)

            
            IF(run_time_info) THEN
                CALL s_write_run_time_information(q_prim_vf, t_step)
            END IF
            
            IF (ANY(com_wrt) .OR. ANY(cb_wrt) .OR. probe_wrt) THEN
                CALL s_time_step_cycling(t_step)
            END IF
            
            IF(t_step == t_step_stop) RETURN
            
            DO i = 1, sys_size
                q_cons_ts(2)%vf(i)%sf(0:m,0:n,0:p) = &
                               q_cons_ts(1)%vf(i)%sf(0:m,0:n,0:p) &
                             + dt*rhs_vf(i)%sf
            END DO
            
            IF (grid_geometry == 3) CALL s_apply_fourier_filter(q_cons_ts(2)%vf)

            IF (model_eqns == 3) CALL s_infinite_p_relaxation(q_cons_ts(2)%vf)
            ! ==================================================================
            
            
            ! Stage 2 of 2 =====================================================
            DO i = 1, cont_idx%end
                q_prim_vf(i)%sf => q_cons_ts(2)%vf(i)%sf
            END DO
            
            DO i = adv_idx%beg, adv_idx%end
                q_prim_vf(i)%sf => q_cons_ts(2)%vf(i)%sf
            END DO
            
            CALL s_compute_rhs(q_cons_ts(2)%vf, q_prim_vf, rhs_vf, t_step)
            
            DO i = 1, sys_size
                q_cons_ts(1)%vf(i)%sf(0:m,0:n,0:p) = &
                             ( q_cons_ts(1)%vf(i)%sf(0:m,0:n,0:p) &
                             + q_cons_ts(2)%vf(i)%sf(0:m,0:n,0:p) &
                             + dt*rhs_vf(i)%sf ) / 2d0
            END DO
            
            IF (grid_geometry == 3) CALL s_apply_fourier_filter(q_cons_ts(1)%vf)

            IF (model_eqns == 3) CALL s_infinite_p_relaxation(q_cons_ts(1)%vf)
            
            DO i = 1, cont_idx%end
                q_prim_vf(i)%sf => NULL()
            END DO
            
            DO i = adv_idx%beg, adv_idx%end
                q_prim_vf(i)%sf => NULL()
            END DO
            ! ==================================================================
            
            
        END SUBROUTINE s_2nd_order_tvd_rk ! ------------------------------------

        
        !> 3rd order TVD RK time-stepping algorithm
        !! @param t_step Current time-step
        SUBROUTINE s_3rd_order_tvd_rk(t_step) ! --------------------------------

            INTEGER, INTENT(IN) :: t_step
            
            INTEGER :: i,j !< Generic loop iterator
            ! ==================================================================
            ! Stage 1 of 3 =====================================================
            ! ==================================================================
            DO i = 1, cont_idx%end
                q_prim_vf(i)%sf => q_cons_ts(1)%vf(i)%sf
            END DO
           
            DO i = adv_idx%beg, adv_idx%end
                q_prim_vf(i)%sf => q_cons_ts(1)%vf(i)%sf
            END DO

            CALL s_compute_rhs(q_cons_ts(1)%vf, q_prim_vf, rhs_vf, t_step)
            !CALL s_relaxation_finite_solver(q_cons_ts(1)%vf,rhs_vf)
            IF(run_time_info) THEN
                CALL s_write_run_time_information(q_prim_vf, t_step)
            END IF
            
            IF (ANY(com_wrt) .OR. ANY(cb_wrt) .OR. probe_wrt) THEN
                CALL s_time_step_cycling(t_step)
            END IF
            
            IF(t_step == t_step_stop) RETURN
            
            DO i = 1, sys_size
                q_cons_ts(2)%vf(i)%sf(0:m,0:n,0:p) = &
                               q_cons_ts(1)%vf(i)%sf(0:m,0:n,0:p) &
                             + dt*rhs_vf(i)%sf
            END DO
            
            IF (grid_geometry == 3) CALL s_apply_fourier_filter(q_cons_ts(2)%vf)
<<<<<<< HEAD
            !IF (model_eqns == 3)    CALL s_relaxation_solver(q_cons_ts(2)%vf)

=======
            IF (model_eqns == 3)    CALL s_relaxation_solver(q_cons_ts(2)%vf)
>>>>>>> b304378a
            ! ==================================================================
            ! Stage 2 of 3 =====================================================
            ! ==================================================================
            DO i = 1, cont_idx%end
                q_prim_vf(i)%sf => q_cons_ts(2)%vf(i)%sf
            END DO
            
            DO i = adv_idx%beg, adv_idx%end
                q_prim_vf(i)%sf => q_cons_ts(2)%vf(i)%sf
            END DO

            CALL s_compute_rhs(q_cons_ts(2)%vf, q_prim_vf, rhs_vf, t_step)
            !CALL s_relaxation_finite_solver(q_cons_ts(2)%vf,rhs_vf)
            DO i = 1, sys_size
                q_cons_ts(2)%vf(i)%sf(0:m,0:n,0:p) = &
                           ( 3d0*q_cons_ts(1)%vf(i)%sf(0:m,0:n,0:p) &
                           +     q_cons_ts(2)%vf(i)%sf(0:m,0:n,0:p) &
                           +     dt*rhs_vf(i)%sf ) / 4d0
            END DO
            
            IF (grid_geometry == 3) CALL s_apply_fourier_filter(q_cons_ts(2)%vf)
<<<<<<< HEAD
            !IF (model_eqns == 3)    CALL s_relaxation_solver(q_cons_ts(2)%vf)

=======
            IF (model_eqns == 3)    CALL s_relaxation_solver(q_cons_ts(2)%vf)
>>>>>>> b304378a
            ! ==================================================================
            ! Stage 3 of 3 =====================================================
            ! ==================================================================
            CALL s_compute_rhs(q_cons_ts(2)%vf, q_prim_vf, rhs_vf, t_step) 
            !CALL s_relaxation_finite_solver(q_cons_ts(2)%vf,rhs_vf)
            DO i = 1, sys_size
                q_cons_ts(1)%vf(i)%sf(0:m,0:n,0:p) = &
                           (     q_cons_ts(1)%vf(i)%sf(0:m,0:n,0:p) &
                           + 2d0*q_cons_ts(2)%vf(i)%sf(0:m,0:n,0:p) &
                           + 2d0*dt*rhs_vf(i)%sf ) / 3d0
            END DO
            
            IF (grid_geometry == 3) CALL s_apply_fourier_filter(q_cons_ts(1)%vf)
            IF (model_eqns == 3)    CALL s_relaxation_solver(q_cons_ts(1)%vf)

            DO i = 1, cont_idx%end
                q_prim_vf(i)%sf => NULL()
            END DO
            
            DO i = adv_idx%beg, adv_idx%end
                q_prim_vf(i)%sf => NULL()
            END DO
            ! ==================================================================            

        END SUBROUTINE s_3rd_order_tvd_rk ! ------------------------------------


        !> Adaptive SSP RK23 time-stepping algorithm
        !! @param t_step Current time-step
        SUBROUTINE s_23_order_tvd_rk(t_step) ! --------------------------------

            INTEGER, INTENT(IN) :: t_step
            REAL(KIND(0d0)) :: relerr, absval, tmp
            REAL(KIND(0d0)) :: dtmin,dtmax
            
            INTEGER :: i,j !< Generic loop iterator
            
            ! Stage 1 of 3 =====================================================
            DO i = 1, cont_idx%end
                q_prim_vf(i)%sf => q_cons_ts(1)%vf(i)%sf
            END DO
            DO i = adv_idx%beg, adv_idx%end
                q_prim_vf(i)%sf => q_cons_ts(1)%vf(i)%sf
            END DO
            
            CALL s_compute_rhs(q_cons_ts(1)%vf, q_prim_vf, rhs_vf, t_step)
            
            IF(run_time_info) CALL s_write_run_time_information(q_prim_vf, t_step)
            IF (ANY(com_wrt) .OR. ANY(cb_wrt) .OR. probe_wrt) &
                CALL s_time_step_cycling(t_step)
            
            IF(t_step == t_step_stop) RETURN
            
            DO i = 1, sys_size
                q_cons_ts(2)%vf(i)%sf(0:m,0:n,0:p) = &
                               q_cons_ts(1)%vf(i)%sf(0:m,0:n,0:p) &
                             + dt*rhs_vf(i)%sf
            END DO
            
            IF (grid_geometry == 3) CALL s_apply_fourier_filter(q_cons_ts(2)%vf)
            IF (model_eqns == 3) CALL s_infinite_p_relaxation(q_cons_ts(2)%vf)

            ! ==================================================================
            

            ! Stage 2 of 3 =====================================================
            DO i = 1, cont_idx%end
                q_prim_vf(i)%sf => q_cons_ts(2)%vf(i)%sf
            END DO
            DO i = adv_idx%beg, adv_idx%end
                q_prim_vf(i)%sf => q_cons_ts(2)%vf(i)%sf
            END DO
            
            CALL s_compute_rhs(q_cons_ts(2)%vf, q_prim_vf, rhs_vf, t_step)

            ! RK2 estimate
            DO i = 1, sys_size
                q_cons_ts(3)%vf(i)%sf(0:m,0:n,0:p) = (              &
                                q_cons_ts(1)%vf(i)%sf(0:m,0:n,0:p)  &
                           +    q_cons_ts(2)%vf(i)%sf(0:m,0:n,0:p)  &
                           +    dt*rhs_vf(i)%sf ) / 2d0
            END DO

            IF (grid_geometry == 3) CALL s_apply_fourier_filter(q_cons_ts(3)%vf)
            IF (model_eqns == 3) CALL s_infinite_p_relaxation(q_cons_ts(3)%vf) 
            
            ! Stage 2 of RK3
            DO i = 1, sys_size
                q_cons_ts(2)%vf(i)%sf(0:m,0:n,0:p) = &
                           ( 3d0*q_cons_ts(1)%vf(i)%sf(0:m,0:n,0:p) &
                           +     q_cons_ts(2)%vf(i)%sf(0:m,0:n,0:p) &
                           +     dt*rhs_vf(i)%sf ) / 4d0
            END DO
            
            IF (grid_geometry == 3) CALL s_apply_fourier_filter(q_cons_ts(2)%vf)
            IF (model_eqns == 3) CALL s_infinite_p_relaxation(q_cons_ts(2)%vf) 

            ! ==================================================================
            

            ! Stage 3 of 3 =====================================================
            CALL s_compute_rhs(q_cons_ts(2)%vf, q_prim_vf, rhs_vf, t_step)
            
            DO i = 1, sys_size
                q_cons_ts(1)%vf(i)%sf(0:m,0:n,0:p) = &
                           (     q_cons_ts(1)%vf(i)%sf(0:m,0:n,0:p) &
                           + 2d0*q_cons_ts(2)%vf(i)%sf(0:m,0:n,0:p) &
                           + 2d0*dt*rhs_vf(i)%sf ) / 3d0
            END DO

            
            IF (grid_geometry == 3) CALL s_apply_fourier_filter(q_cons_ts(1)%vf)
            IF (model_eqns == 3) CALL s_infinite_p_relaxation(q_cons_ts(1)%vf)

            ! ==================================================================


            ! Approximate error =================================================
            ! err = (q_cons_ts(1)%vf(i)%sf - q_cons_ts(3)%vf(i)%sf) / &
            !     q_cons_ts(1)%vf(i)

            ! PRINT*, '          '
            ! DO i = 1,sys_size
            !     PRINT*, 'MAXVAL', i,  MAXVAL( ABS( q_cons_ts(1)%vf(i)%sf(0:m,0:n,0:p)  ), 1 )
            ! END DO

            ! DO i = 1,sys_size
            !     PRINT*, 'ABSERR', i,  MAXVAL( ABS( q_cons_ts(1)%vf(i)%sf(0:m,0:n,0:p) - &
            !         q_cons_ts(3)%vf(i)%sf(0:m,0:n,0:p)  ), 1 )
            ! END DO

            relerr = 0d0
            DO i = 1,sys_size
                absval = MAXVAL( ABS( q_cons_ts(1)%vf(i)%sf(0:m,0:n,0:p)  ) )
                IF ( absval >= 1D-10 ) THEN
                    relerr =  MAX( relerr, MAXVAL( ABS(             &
                       (q_cons_ts(1)%vf(i)%sf(0:m,0:n,0:p) -        &
                        q_cons_ts(3)%vf(i)%sf(0:m,0:n,0:p)) /       &
                        q_cons_ts(1)%vf(i)%sf(0:m,0:n,0:p) ) )   &
                        )
                END IF
            END DO

            IF (num_procs > 1) THEN
                tmp = relerr
                CALL s_mpi_allreduce_max(tmp,relerr)
            END IF

            dtmin = 0.002d0 / 2d0
            dtmax = 0.002d0 * 2d0

            dt = dt*Min( Max( Sqrt(t_tol/(2d0*relerr)) , 0.3d0 ), 2d0 )
            dt = Max( Min( dtmax, dt ), dtmin )
            ! dt = 0.0015d0

            IF (proc_rank==0) PRINT*, 'RELERR:', relerr
            IF (proc_rank==0) PRINT*, 'dt/dt0:', dt/dt0
            ! IF (proc_rank==0) PRINT*, '---t/T:', mytime/finaltime

            ! ==================================================================
      
            DO i = 1, cont_idx%end
                q_prim_vf(i)%sf => NULL()
            END DO
            DO i = adv_idx%beg, adv_idx%end
                q_prim_vf(i)%sf => NULL()
            END DO
            ! ==================================================================
            
            
        END SUBROUTINE s_23_order_tvd_rk ! ------------------------------------
        
        
        !> 4th order RK time-stepping algorithm
        !! @param t_step Current time-step
        SUBROUTINE s_4th_order_rk(t_step) ! ------------------------------------

            INTEGER, INTENT(IN) :: t_step
            
            INTEGER :: i !< Generic loop iterator
            
            
            ! Stage 1 of 4 =====================================================
            DO i = 1, cont_idx%end
                q_prim_vf(i)%sf => q_cons_ts(1)%vf(i)%sf
            END DO
            
            DO i = adv_idx%beg, adv_idx%end
                q_prim_vf(i)%sf => q_cons_ts(1)%vf(i)%sf
            END DO
            
            CALL s_compute_rhs(q_cons_ts(1)%vf, q_prim_vf, rhs_vf, t_step)
            
            IF(run_time_info) THEN
                CALL s_write_run_time_information(q_prim_vf, t_step)
            END IF
            
            IF (ANY(com_wrt) .OR. ANY(cb_wrt) .OR. probe_wrt) THEN
                CALL s_time_step_cycling(t_step)
            END IF
            
            IF(t_step == t_step_stop) RETURN
            
            DO i = 1, sys_size
                q_cons_ts(2)%vf(i)%sf(0:m,0:n,0:p) = &
                               q_cons_ts(1)%vf(i)%sf(0:m,0:n,0:p) &
                             + dt*rhs_vf(i)%sf / 2d0
                q_cons_ts(3)%vf(i)%sf(0:m,0:n,0:p) = &
                               q_cons_ts(1)%vf(i)%sf(0:m,0:n,0:p) &
                             + dt*rhs_vf(i)%sf / 6d0
            END DO
            
            IF (grid_geometry == 3) THEN
                CALL s_apply_fourier_filter(q_cons_ts(2)%vf)
                CALL s_apply_fourier_filter(q_cons_ts(3)%vf)
            END IF

            IF (model_eqns == 3) THEN
                CALL s_infinite_p_relaxation(q_cons_ts(2)%vf)
                CALL s_infinite_p_relaxation(q_cons_ts(3)%vf)
            END IF
            ! ==================================================================
            
            
            ! Stage 2 of 4 =====================================================
            DO i = 1, cont_idx%end
                q_prim_vf(i)%sf => q_cons_ts(2)%vf(i)%sf
            END DO
            
            DO i = adv_idx%beg, adv_idx%end
                q_prim_vf(i)%sf => q_cons_ts(2)%vf(i)%sf
            END DO
            
            CALL s_compute_rhs(q_cons_ts(2)%vf, q_prim_vf, rhs_vf, t_step)
            
            DO i = 1, sys_size
                q_cons_ts(2)%vf(i)%sf(0:m,0:n,0:p) = &
                               q_cons_ts(1)%vf(i)%sf(0:m,0:n,0:p) &
                             + dt*rhs_vf(i)%sf / 2d0
                q_cons_ts(3)%vf(i)%sf(0:m,0:n,0:p) = &
                               q_cons_ts(3)%vf(i)%sf(0:m,0:n,0:p) &
                             + dt*rhs_vf(i)%sf / 3d0
            END DO
            
            IF (grid_geometry == 3) THEN
                CALL s_apply_fourier_filter(q_cons_ts(2)%vf)
                CALL s_apply_fourier_filter(q_cons_ts(3)%vf)
            END IF

            IF (model_eqns == 3) THEN
                CALL s_infinite_p_relaxation(q_cons_ts(2)%vf)
                CALL s_infinite_p_relaxation(q_cons_ts(3)%vf)
            END IF
            ! ==================================================================
            
            
            ! Stage 3 of 4 =====================================================
            CALL s_compute_rhs(q_cons_ts(2)%vf, q_prim_vf, rhs_vf, t_step)
            
            DO i = 1, sys_size
                q_cons_ts(2)%vf(i)%sf(0:m,0:n,0:p) = &
                               q_cons_ts(1)%vf(i)%sf(0:m,0:n,0:p) &
                             + dt*rhs_vf(i)%sf
                q_cons_ts(3)%vf(i)%sf(0:m,0:n,0:p) = &
                               q_cons_ts(3)%vf(i)%sf(0:m,0:n,0:p) &
                             + dt*rhs_vf(i)%sf / 3d0
            END DO
            
            IF (grid_geometry == 3) THEN
                CALL s_apply_fourier_filter(q_cons_ts(2)%vf)
                CALL s_apply_fourier_filter(q_cons_ts(3)%vf)
            END IF

            IF (model_eqns == 3) THEN
                CALL s_infinite_p_relaxation(q_cons_ts(2)%vf)
                CALL s_infinite_p_relaxation(q_cons_ts(3)%vf)
            END IF
            ! ==================================================================
            
            
            ! Stage 4 of 4 =====================================================
            CALL s_compute_rhs(q_cons_ts(2)%vf, q_prim_vf, rhs_vf, t_step)
            
            DO i = 1, sys_size
                q_cons_ts(1)%vf(i)%sf(0:m,0:n,0:p) = &
                               q_cons_ts(3)%vf(i)%sf(0:m,0:n,0:p) &
                             + dt*rhs_vf(i)%sf / 6d0
            END DO
            
            IF (grid_geometry == 3) CALL s_apply_fourier_filter(q_cons_ts(1)%vf)
            
            IF (model_eqns == 3) CALL s_infinite_p_relaxation(q_cons_ts(1)%vf)

            DO i = 1, cont_idx%end
                q_prim_vf(i)%sf => NULL()
            END DO
            
            DO i = adv_idx%beg, adv_idx%end
                q_prim_vf(i)%sf => NULL()
            END DO
            ! ==================================================================
            
            
        END SUBROUTINE s_4th_order_rk ! ----------------------------------------
        
        
        
        
        !> 5th order RK time-stepping algorithm
        !! @param t_step Current time-step
        SUBROUTINE s_5th_order_rk(t_step) ! ------------------------------------

            INTEGER, INTENT(IN) :: t_step
            
            INTEGER :: i !< Generic loop iterator
            
            
            ! Stage 1 of 6 =====================================================
            DO i = 1, cont_idx%end
                q_prim_vf(i)%sf => q_cons_ts(1)%vf(i)%sf
            END DO
            
            DO i = adv_idx%beg, adv_idx%end
                q_prim_vf(i)%sf => q_cons_ts(1)%vf(i)%sf
            END DO
            
            CALL s_compute_rhs(q_cons_ts(1)%vf, q_prim_vf, rhs_vf, t_step)
            
            IF(run_time_info) THEN
                CALL s_write_run_time_information(q_prim_vf, t_step)
            END IF
            
            IF (ANY(com_wrt) .OR. ANY(cb_wrt) .OR. probe_wrt) THEN
                CALL s_time_step_cycling(t_step)
            END IF
            
            IF(t_step == t_step_stop) RETURN
            
            DO i = 1, sys_size
                q_cons_ts(2)%vf(i)%sf(0:m,0:n,0:p) = &
                               q_cons_ts(1)%vf(i)%sf(0:m,0:n,0:p) &
                             + 2d-1*dt*rhs_vf(i)%sf
                q_cons_ts(3)%vf(i)%sf(0:m,0:n,0:p) = &
                               q_cons_ts(1)%vf(i)%sf(0:m,0:n,0:p) &
                             + 75d-3*dt*rhs_vf(i)%sf
                q_cons_ts(4)%vf(i)%sf(0:m,0:n,0:p) = &
                               q_cons_ts(1)%vf(i)%sf(0:m,0:n,0:p) &
                             + 3d-1*dt*rhs_vf(i)%sf
                q_cons_ts(5)%vf(i)%sf(0:m,0:n,0:p) = &
                               q_cons_ts(1)%vf(i)%sf(0:m,0:n,0:p) &
                             - (11d0/54d0)*dt*rhs_vf(i)%sf
                q_cons_ts(6)%vf(i)%sf(0:m,0:n,0:p) = &
                               q_cons_ts(1)%vf(i)%sf(0:m,0:n,0:p) &
                             + (1631d0/55296d0)*dt*rhs_vf(i)%sf
                q_cons_ts(1)%vf(i)%sf(0:m,0:n,0:p) = &
                               q_cons_ts(1)%vf(i)%sf(0:m,0:n,0:p) &
                             + (37d0/378d0)*dt*rhs_vf(i)%sf
            END DO
            
            IF (grid_geometry == 3) THEN
                CALL s_apply_fourier_filter(q_cons_ts(2)%vf)
                CALL s_apply_fourier_filter(q_cons_ts(3)%vf)
                CALL s_apply_fourier_filter(q_cons_ts(4)%vf)
                CALL s_apply_fourier_filter(q_cons_ts(5)%vf)
                CALL s_apply_fourier_filter(q_cons_ts(6)%vf)
                CALL s_apply_fourier_filter(q_cons_ts(1)%vf)
            END IF

            IF (model_eqns == 3) THEN
                CALL s_infinite_p_relaxation(q_cons_ts(2)%vf)
                CALL s_infinite_p_relaxation(q_cons_ts(3)%vf)
                CALL s_infinite_p_relaxation(q_cons_ts(4)%vf)
                CALL s_infinite_p_relaxation(q_cons_ts(5)%vf)
                CALL s_infinite_p_relaxation(q_cons_ts(6)%vf)
                CALL s_infinite_p_relaxation(q_cons_ts(1)%vf)
            END IF
            ! ==================================================================
            
            
            ! Stage 2 of 6 =====================================================
            DO i = 1, cont_idx%end
                q_prim_vf(i)%sf => q_cons_ts(2)%vf(i)%sf
            END DO
            
            DO i = adv_idx%beg, adv_idx%end
                q_prim_vf(i)%sf => q_cons_ts(2)%vf(i)%sf
            END DO
            
            CALL s_compute_rhs(q_cons_ts(2)%vf, q_prim_vf, rhs_vf, t_step)
            
            DO i = 1, sys_size
                q_cons_ts(3)%vf(i)%sf(0:m,0:n,0:p) = &
                               q_cons_ts(3)%vf(i)%sf(0:m,0:n,0:p) &
                             + 225d-3*dt*rhs_vf(i)%sf
                q_cons_ts(4)%vf(i)%sf(0:m,0:n,0:p) = &
                               q_cons_ts(4)%vf(i)%sf(0:m,0:n,0:p) &
                             - 9d-1*dt*rhs_vf(i)%sf
                q_cons_ts(5)%vf(i)%sf(0:m,0:n,0:p) = &
                               q_cons_ts(5)%vf(i)%sf(0:m,0:n,0:p) &
                             + 25d-1*dt*rhs_vf(i)%sf
                q_cons_ts(6)%vf(i)%sf(0:m,0:n,0:p) = &
                               q_cons_ts(6)%vf(i)%sf(0:m,0:n,0:p) &
                             + (175d0/512d0)*dt*rhs_vf(i)%sf
            END DO

            IF (grid_geometry == 3) THEN
                CALL s_apply_fourier_filter(q_cons_ts(3)%vf)
                CALL s_apply_fourier_filter(q_cons_ts(4)%vf)
                CALL s_apply_fourier_filter(q_cons_ts(5)%vf)
                CALL s_apply_fourier_filter(q_cons_ts(6)%vf)
            END IF

            IF (model_eqns == 3) THEN
                CALL s_infinite_p_relaxation(q_cons_ts(3)%vf)
                CALL s_infinite_p_relaxation(q_cons_ts(4)%vf)
                CALL s_infinite_p_relaxation(q_cons_ts(5)%vf)
                CALL s_infinite_p_relaxation(q_cons_ts(6)%vf)
            END IF
            ! ==================================================================
            
            
            ! Stage 3 of 6 =====================================================
            DO i = 1, cont_idx%end
                q_prim_vf(i)%sf => q_cons_ts(3)%vf(i)%sf
            END DO
            
            DO i = adv_idx%beg, adv_idx%end
                q_prim_vf(i)%sf => q_cons_ts(3)%vf(i)%sf
            END DO
            
            CALL s_compute_rhs(q_cons_ts(3)%vf, q_prim_vf, rhs_vf, t_step)
            
            DO i = 1, sys_size
                q_cons_ts(4)%vf(i)%sf(0:m,0:n,0:p) = &
                               q_cons_ts(4)%vf(i)%sf(0:m,0:n,0:p) &
                             + 12d-1*dt*rhs_vf(i)%sf
                q_cons_ts(5)%vf(i)%sf(0:m,0:n,0:p) = &
                               q_cons_ts(5)%vf(i)%sf(0:m,0:n,0:p) &
                             - (7d1/27d0)*dt*rhs_vf(i)%sf
                q_cons_ts(6)%vf(i)%sf(0:m,0:n,0:p) = &
                               q_cons_ts(6)%vf(i)%sf(0:m,0:n,0:p) &
                             + (575d0/13824d0)*dt*rhs_vf(i)%sf
                q_cons_ts(1)%vf(i)%sf(0:m,0:n,0:p) = &
                               q_cons_ts(1)%vf(i)%sf(0:m,0:n,0:p) &
                             + (25d1/621d0)*dt*rhs_vf(i)%sf
            END DO

            IF (grid_geometry == 3) THEN
                CALL s_apply_fourier_filter(q_cons_ts(4)%vf)
                CALL s_apply_fourier_filter(q_cons_ts(5)%vf)
                CALL s_apply_fourier_filter(q_cons_ts(6)%vf)
                CALL s_apply_fourier_filter(q_cons_ts(1)%vf)
            END IF

            IF (model_eqns == 3) THEN
                CALL s_infinite_p_relaxation(q_cons_ts(4)%vf)
                CALL s_infinite_p_relaxation(q_cons_ts(5)%vf)
                CALL s_infinite_p_relaxation(q_cons_ts(6)%vf)
                CALL s_infinite_p_relaxation(q_cons_ts(1)%vf)
            END IF
            ! ==================================================================
            
            
            ! Stage 4 of 6 =====================================================
            DO i = 1, cont_idx%end
                q_prim_vf(i)%sf => q_cons_ts(4)%vf(i)%sf
            END DO
            
            DO i = adv_idx%beg, adv_idx%end
                q_prim_vf(i)%sf => q_cons_ts(4)%vf(i)%sf
            END DO
            
            CALL s_compute_rhs(q_cons_ts(4)%vf, q_prim_vf, rhs_vf, t_step)
            
            DO i = 1, sys_size
                q_cons_ts(5)%vf(i)%sf(0:m,0:n,0:p) = &
                               q_cons_ts(5)%vf(i)%sf(0:m,0:n,0:p) &
                             + (35d0/27d0)*dt*rhs_vf(i)%sf
                q_cons_ts(6)%vf(i)%sf(0:m,0:n,0:p) = &
                               q_cons_ts(6)%vf(i)%sf(0:m,0:n,0:p) &
                             + (44275d0/110592d0)*dt*rhs_vf(i)%sf
                q_cons_ts(1)%vf(i)%sf(0:m,0:n,0:p) = &
                               q_cons_ts(1)%vf(i)%sf(0:m,0:n,0:p) &
                             + (125d0/594d0)*dt*rhs_vf(i)%sf
            END DO

            IF (grid_geometry == 3) THEN
                CALL s_apply_fourier_filter(q_cons_ts(5)%vf)
                CALL s_apply_fourier_filter(q_cons_ts(6)%vf)
                CALL s_apply_fourier_filter(q_cons_ts(1)%vf)
            END IF

            IF (model_eqns == 3) THEN
                CALL s_infinite_p_relaxation(q_cons_ts(5)%vf)
                CALL s_infinite_p_relaxation(q_cons_ts(6)%vf)
                CALL s_infinite_p_relaxation(q_cons_ts(1)%vf)
            END IF
            ! ==================================================================
            
            
            ! Stage 5 of 6 =====================================================
            DO i = 1, cont_idx%end
                q_prim_vf(i)%sf => q_cons_ts(5)%vf(i)%sf
            END DO
            
            DO i = adv_idx%beg, adv_idx%end
                q_prim_vf(i)%sf => q_cons_ts(5)%vf(i)%sf
            END DO
            
            CALL s_compute_rhs(q_cons_ts(5)%vf, q_prim_vf, rhs_vf, t_step)
            
            DO i = 1, sys_size
                q_cons_ts(6)%vf(i)%sf(0:m,0:n,0:p) = &
                               q_cons_ts(6)%vf(i)%sf(0:m,0:n,0:p) &
                             + (253d0/4096d0)*dt*rhs_vf(i)%sf
            END DO

            IF (grid_geometry == 3) CALL s_apply_fourier_filter(q_cons_ts(6)%vf)

            IF (model_eqns == 3) CALL s_infinite_p_relaxation(q_cons_ts(6)%vf)
            ! ==================================================================
            
            
            ! Stage 6 of 6 =====================================================
            DO i = 1, cont_idx%end
                q_prim_vf(i)%sf => q_cons_ts(6)%vf(i)%sf
            END DO
            
            DO i = adv_idx%beg, adv_idx%end
                q_prim_vf(i)%sf => q_cons_ts(6)%vf(i)%sf
            END DO
            
            CALL s_compute_rhs(q_cons_ts(6)%vf, q_prim_vf, rhs_vf, t_step)
            
            DO i = 1, sys_size
                q_cons_ts(1)%vf(i)%sf(0:m,0:n,0:p) = &
                               q_cons_ts(1)%vf(i)%sf(0:m,0:n,0:p) &
                             + (512d0/1771d0)*dt*rhs_vf(i)%sf
            END DO
            
            IF (grid_geometry == 3) CALL s_apply_fourier_filter(q_cons_ts(1)%vf)

            IF (model_eqns == 3) CALL s_infinite_p_relaxation(q_cons_ts(1)%vf)

            DO i = 1, cont_idx%end
                q_prim_vf(i)%sf => NULL()
            END DO
            
            DO i = adv_idx%beg, adv_idx%end
                q_prim_vf(i)%sf => NULL()
            END DO
            ! ==================================================================
            
            
        END SUBROUTINE s_5th_order_rk ! ----------------------------------------
        
        
        
        !> This subroutine saves the temporary q_prim_vf vector 
        !!      into the q_prim_ts vector that is then used in p_main        
        !! @param t_step current time-step
        SUBROUTINE s_time_step_cycling(t_step) ! ----------------------------

            INTEGER, INTENT(IN) :: t_step

            INTEGER :: i !< Generic loop iterator

            IF (t_step == t_step_start) THEN
                DO i = 1, sys_size
                    q_prim_ts(3)%vf(i)%sf(:,:,:) = q_prim_vf(i)%sf(:,:,:)
                END DO
            ELSEIF (t_step == t_step_start + 1) THEN
                DO i = 1, sys_size
                    q_prim_ts(2)%vf(i)%sf(:,:,:) = q_prim_vf(i)%sf(:,:,:)
                END DO
            ELSEIF (t_step == t_step_start + 2) THEN
                DO i = 1, sys_size
                    q_prim_ts(1)%vf(i)%sf(:,:,:) = q_prim_vf(i)%sf(:,:,:)
                END DO
            ELSEIF (t_step == t_step_start + 3) THEN
                DO i = 1, sys_size
                    q_prim_ts(0)%vf(i)%sf(:,:,:) = q_prim_vf(i)%sf(:,:,:)
                END DO
            ELSE ! All other timesteps
                DO i = 1, sys_size
                    q_prim_ts(3)%vf(i)%sf(:,:,:) = q_prim_ts(2)%vf(i)%sf(:,:,:)
                    q_prim_ts(2)%vf(i)%sf(:,:,:) = q_prim_ts(1)%vf(i)%sf(:,:,:)
                    q_prim_ts(1)%vf(i)%sf(:,:,:) = q_prim_ts(0)%vf(i)%sf(:,:,:)
                    q_prim_ts(0)%vf(i)%sf(:,:,:) = q_prim_vf(i)%sf(:,:,:)
                END DO
            END IF


        END SUBROUTINE s_time_step_cycling ! -----------------------------------




        !> Module deallocation and/or disassociation procedures
        SUBROUTINE s_finalize_time_steppers_module() ! -------------------------

            INTEGER :: i,j !< Generic loop iterators
            
            ! Deallocating the cell-average conservative variables
            DO i = 1, num_ts
                
                DO j = 1, sys_size
                    DEALLOCATE(q_cons_ts(i)%vf(j)%sf)
                END DO
                
                DEALLOCATE(q_cons_ts(i)%vf)
                
            END DO
            
            DEALLOCATE(q_cons_ts)


            ! Deallocating the cell-average primitive ts variables
            IF (ANY(com_wrt) .OR. ANY(cb_wrt) .OR. probe_wrt) THEN
                DO i = 0, 3
                    DO j = 1, sys_size
                        DEALLOCATE(q_prim_ts(i)%vf(j)%sf)
                    END DO
                    DEALLOCATE(q_prim_ts(i)%vf)
                END DO
                DEALLOCATE(q_prim_ts)
            END IF
            
            
            ! Deallocating the cell-average primitive variables
            DO i = mom_idx%beg, E_idx
                DEALLOCATE(q_prim_vf(i)%sf)
            END DO

            IF (hypoelasticity) THEN
                DO i = stress_idx%beg, stress_idx%end
                    DEALLOCATE(q_prim_vf(i)%sf)
                END DO
            END IF

            IF (model_eqns == 3) THEN
                DO i = internalEnergies_idx%beg, internalEnergies_idx%end
                    DEALLOCATE(q_prim_vf(i)%sf)
                END DO
            END IF
            
            DEALLOCATE(q_prim_vf)
            
            
            ! Deallocating the cell-average RHS variables
            DO i = 1, sys_size
                DEALLOCATE(rhs_vf(i)%sf)
            END DO
            
            DEALLOCATE(rhs_vf)
            
            
            ! Writing the footer of and closing the run-time information file
            IF(proc_rank == 0 .AND. run_time_info) THEN
                CALL s_close_run_time_information_file()
            END IF
            
            
        END SUBROUTINE s_finalize_time_steppers_module ! -----------------------
        
        
        
        
        
END MODULE m_time_steppers<|MERGE_RESOLUTION|>--- conflicted
+++ resolved
@@ -376,12 +376,8 @@
             END DO
             
             IF (grid_geometry == 3) CALL s_apply_fourier_filter(q_cons_ts(2)%vf)
-<<<<<<< HEAD
             !IF (model_eqns == 3)    CALL s_relaxation_solver(q_cons_ts(2)%vf)
 
-=======
-            IF (model_eqns == 3)    CALL s_relaxation_solver(q_cons_ts(2)%vf)
->>>>>>> b304378a
             ! ==================================================================
             ! Stage 2 of 3 =====================================================
             ! ==================================================================
@@ -403,12 +399,8 @@
             END DO
             
             IF (grid_geometry == 3) CALL s_apply_fourier_filter(q_cons_ts(2)%vf)
-<<<<<<< HEAD
             !IF (model_eqns == 3)    CALL s_relaxation_solver(q_cons_ts(2)%vf)
 
-=======
-            IF (model_eqns == 3)    CALL s_relaxation_solver(q_cons_ts(2)%vf)
->>>>>>> b304378a
             ! ==================================================================
             ! Stage 3 of 3 =====================================================
             ! ==================================================================
